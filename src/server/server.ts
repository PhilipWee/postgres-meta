--- conflicted
+++ resolved
@@ -119,14 +119,9 @@
       functions: functions!.filter(
         ({ return_type }) => !['trigger', 'event_trigger'].includes(return_type)
       ),
-<<<<<<< HEAD
       types: types!.filter(({ name }) => name[0] !== '_'),
       arrayTypes: types!.filter(({ name }) => name[0] === '_'),
-=======
-      types: types.filter(({ name }) => name[0] !== '_'),
-      arrayTypes: types.filter(({ name }) => name[0] === '_'),
       detectOneToOneRelationships: GENERATE_TYPES_DETECT_ONE_TO_ONE_RELATIONSHIPS,
->>>>>>> b40aec20
     })
   )
 } else {
