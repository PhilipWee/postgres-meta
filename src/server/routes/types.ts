import { FastifyInstance } from 'fastify'
import { PostgresMeta } from '../../lib'
import { DEFAULT_POOL_CONFIG } from '../constants'
import { extractRequestForLogging } from '../utils'

export default async (fastify: FastifyInstance) => {
  fastify.get<{
    Headers: { pg: string }
    Querystring: {
      include_array_types?: string
      include_system_schemas?: string
      // Note: this only supports comma separated values (e.g., ".../types?included_schemas=public,core")
      included_schemas?: string
      excluded_schemas?: string
      limit?: number
      offset?: number
    }
  }>('/', async (request, reply) => {
    const connectionString = request.headers.pg
    const includeArrayTypes = request.query.include_array_types === 'true'
    const includeSystemSchemas = request.query.include_system_schemas === 'true'
    const includedSchemas = request.query.included_schemas?.split(',')
    const excludedSchemas = request.query.excluded_schemas?.split(',')
    const limit = request.query.limit
    const offset = request.query.offset

    const pgMeta = new PostgresMeta({ ...DEFAULT_POOL_CONFIG, connectionString })
    const { data, error } = await pgMeta.types.list({
<<<<<<< HEAD
      includeSystemSchemas,
      includedSchemas,
      excludedSchemas,
=======
      includeArrayTypes,
      includeSystemSchemas,
>>>>>>> 35493f8b
      limit,
      offset,
    })
    await pgMeta.end()
    if (error) {
      request.log.error({ error, request: extractRequestForLogging(request) })
      reply.code(500)
      return { error: error.message }
    }

    return data
  })
}<|MERGE_RESOLUTION|>--- conflicted
+++ resolved
@@ -26,14 +26,10 @@
 
     const pgMeta = new PostgresMeta({ ...DEFAULT_POOL_CONFIG, connectionString })
     const { data, error } = await pgMeta.types.list({
-<<<<<<< HEAD
+      includeArrayTypes,
       includeSystemSchemas,
       includedSchemas,
       excludedSchemas,
-=======
-      includeArrayTypes,
-      includeSystemSchemas,
->>>>>>> 35493f8b
       limit,
       offset,
     })
