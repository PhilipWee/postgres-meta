import { FastifyInstance } from 'fastify'
<<<<<<< HEAD
import PgMetaCache from '../pgMetaCache'
=======
import { PostgresMeta } from '../../lib/index.js'
import { DEFAULT_POOL_CONFIG } from '../constants.js'
import { extractRequestForLogging } from '../utils.js'
>>>>>>> dccf73b7

export default async (fastify: FastifyInstance) => {
  fastify.get<{
    Headers: { pg: string }
    Querystring: {
      limit?: number
      offset?: number
    }
  }>('/', async (request, reply) => {
    const connectionString = request.headers.pg
    const limit = request.query.limit
    const offset = request.query.offset

    const pgMeta = PgMetaCache.get(connectionString)
    const { data, error } = await pgMeta.config.list({ limit, offset })
    if (error) {
      request.log.error({ error, request: extractRequestForLogging(request) })
      reply.code(500)
      return { error: error.message }
    }

    return data
  })

  fastify.get<{
    Headers: { pg: string }
  }>('/version', async (request, reply) => {
    const connectionString = request.headers.pg

    const pgMeta = PgMetaCache.get(connectionString)
    const { data, error } = await pgMeta.version.retrieve()
    if (error) {
      request.log.error({ error, request: extractRequestForLogging(request) })
      reply.code(500)
      return { error: error.message }
    }

    return data
  })
}<|MERGE_RESOLUTION|>--- conflicted
+++ resolved
@@ -1,11 +1,6 @@
 import { FastifyInstance } from 'fastify'
-<<<<<<< HEAD
-import PgMetaCache from '../pgMetaCache'
-=======
-import { PostgresMeta } from '../../lib/index.js'
-import { DEFAULT_POOL_CONFIG } from '../constants.js'
+import PgMetaCache from '../pgMetaCache.js'
 import { extractRequestForLogging } from '../utils.js'
->>>>>>> dccf73b7
 
 export default async (fastify: FastifyInstance) => {
   fastify.get<{
