--- conflicted
+++ resolved
@@ -1,5 +1,6 @@
 import { literal } from 'pg-format'
 import { DEFAULT_SYSTEM_SCHEMAS } from './constants'
+import { filterByList } from './helpers'
 import { typesSql } from './sql'
 import { PostgresMetaResult, PostgresType } from './types'
 
@@ -26,13 +27,6 @@
     offset?: number
   } = {}): Promise<PostgresMetaResult<PostgresType[]>> {
     let sql = typesSql
-<<<<<<< HEAD
-
-    if (includedSchemas?.length) {
-      sql = `${sql} AND (n.nspname IN (${includedSchemas.map(literal).join(',')}))`
-    } else if (!includeSystemSchemas) {
-      sql = `${sql} AND NOT (n.nspname IN (${DEFAULT_SYSTEM_SCHEMAS.map(literal).join(',')}))`
-=======
     if (!includeArrayTypes) {
       sql += ` and not exists (
                  select
@@ -43,15 +37,14 @@
                    and el.typarray = t.oid
                )`
     }
-    if (!includeSystemSchemas) {
-      sql += ` and n.nspname not in (${DEFAULT_SYSTEM_SCHEMAS.map(literal).join(',')})`
->>>>>>> 35493f8b
+    const filter = filterByList(
+      includedSchemas,
+      excludedSchemas,
+      !includeSystemSchemas ? DEFAULT_SYSTEM_SCHEMAS : undefined
+    )
+    if (filter) {
+      sql += ` and n.nspname ${filter}`
     }
-
-    if (excludedSchemas?.length) {
-      sql = `${sql} AND NOT (n.nspname IN (${excludedSchemas.map(literal).join(',')}))`
-    }
-
     if (limit) {
       sql += ` limit ${limit}`
     }
