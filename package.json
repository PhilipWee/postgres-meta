{
  "name": "@supabase/postgres-meta",
  "version": "0.0.0-automated",
  "description": "A RESTful API for managing your Postgres.",
  "homepage": "https://github.com/supabase/postgres-meta",
  "bugs": "https://github.com/supabase/postgres-meta/issues",
  "license": "MIT",
  "author": "Supabase",
  "files": [
    "dist"
  ],
  "type": "module",
  "main": "dist/lib/index.js",
  "types": "dist/lib/index.d.ts",
  "imports": {
    "#package.json": "./package.json"
  },
  "repository": "supabase/postgres-meta",
  "scripts": {
    "check": "tsc -p tsconfig.json --noEmit",
    "clean": "rimraf dist tsconfig.tsbuildinfo",
    "format": "prettier --write \"{src,test}/**/*.ts\"",
    "build": "tsc -p tsconfig.json && cpy 'src/lib/sql/*.sql' dist/lib/sql",
    "docs:export": "node --loader ts-node/esm src/server/server.ts docs export > openapi.json",
    "gen:types:typescript": "node --loader ts-node/esm src/server/server.ts gen types typescript",
    "start": "node dist/server/server.js",
    "dev": "trap 'npm run db:clean' INT && run-s db:clean db:run && nodemon --exec node --loader ts-node/esm src/server/server.ts | pino-pretty --colorize",
    "pkg": "run-s clean build && pkg .pkg.config.json",
    "test": "run-s db:clean db:run test:run db:clean",
    "db:clean": "cd test/db && docker-compose down",
    "db:run": "cd test/db && docker-compose up --detach && sleep 5",
    "test:run": "node --experimental-vm-modules node_modules/jest/bin/jest.js --runInBand",
    "test:update": "run-s db:clean db:run && node --experimental-vm-modules node_modules/jest/bin/jest.js --runInBand --updateSnapshot && run-s db:clean"
  },
  "engines": {
    "node": ">=16",
    "npm": ">=8"
  },
  "jest": {
    "preset": "ts-jest/presets/default-esm",
    "moduleNameMapper": {
      "^(\\.{1,2}/.*)\\.js$": "$1"
    },
    "transform": {
      "^.+\\.tsx?$": [
        "ts-jest",
        {
          "useESM": true,
          "tsconfig": "./tsconfig.jest.json"
        }
      ]
    },
    "testEnvironment": "node",
    "testMatch": [
      "**/*.test.ts"
    ]
  },
  "dependencies": {
    "@sinclair/typebox": "^0.25.1",
    "pg": "^8.7.1",
    "pg-format": "^1.0.4",
    "pgsql-parser": "^13.3.0",
    "postgres-array": "^3.0.1",
    "prettier": "^2.6.0",
    "prettier-plugin-sql": "^0.13.0"
  },
  "devDependencies": {
<<<<<<< HEAD
    "@types/crypto-js": "^3.1.47",
    "@types/jest": "^27.0.1",
    "@types/lru-cache": "^5.1.1",
    "@types/node": "^14.0.13",
    "@types/pg": "^7.14.3",
=======
    "@fastify/cors": "^8.2.0",
    "@fastify/swagger": "^8.2.1",
    "@fastify/type-provider-typebox": "^2.4.0",
    "@types/crypto-js": "^4.1.1",
    "@types/jest": "^29.2.4",
    "@types/node": "^16.18.3",
    "@types/pg": "^8.6.5",
>>>>>>> dccf73b7
    "@types/pg-format": "^1.0.1",
    "cpy-cli": "^4.1.0",
    "crypto-js": "^4.0.0",
<<<<<<< HEAD
    "fastify": "^3.14.0",
    "fastify-cors": "^5.2.0",
    "fastify-swagger": "^4.7.0",
    "jest": "^27.1.0",
    "lru-cache": "^6.0.0",
=======
    "fastify": "^4.8.1",
    "fastify-metrics": "^10.0.0",
    "jest": "^29.3.1",
    "nodemon": "^2.0.20",
>>>>>>> dccf73b7
    "npm-run-all": "^4.1.5",
    "pg-connection-string": "^2.5.0",
    "pino": "^8.6.1",
    "pino-pretty": "^9.1.1",
    "pkg": "^5.5.2",
    "rimraf": "^4.0.7",
    "ts-jest": "^29.0.3",
    "ts-node": "^10.9.1",
    "typescript": "~4.9",
    "wait-for-localhost-cli": "^3.0.0"
  }
}<|MERGE_RESOLUTION|>--- conflicted
+++ resolved
@@ -57,6 +57,7 @@
   },
   "dependencies": {
     "@sinclair/typebox": "^0.25.1",
+    "lru-cache": "^7.18.1",
     "pg": "^8.7.1",
     "pg-format": "^1.0.4",
     "pgsql-parser": "^13.3.0",
@@ -65,36 +66,21 @@
     "prettier-plugin-sql": "^0.13.0"
   },
   "devDependencies": {
-<<<<<<< HEAD
-    "@types/crypto-js": "^3.1.47",
-    "@types/jest": "^27.0.1",
-    "@types/lru-cache": "^5.1.1",
-    "@types/node": "^14.0.13",
-    "@types/pg": "^7.14.3",
-=======
     "@fastify/cors": "^8.2.0",
     "@fastify/swagger": "^8.2.1",
     "@fastify/type-provider-typebox": "^2.4.0",
     "@types/crypto-js": "^4.1.1",
     "@types/jest": "^29.2.4",
+    "@types/lru-cache": "^7.10.10",
     "@types/node": "^16.18.3",
     "@types/pg": "^8.6.5",
->>>>>>> dccf73b7
     "@types/pg-format": "^1.0.1",
     "cpy-cli": "^4.1.0",
     "crypto-js": "^4.0.0",
-<<<<<<< HEAD
-    "fastify": "^3.14.0",
-    "fastify-cors": "^5.2.0",
-    "fastify-swagger": "^4.7.0",
-    "jest": "^27.1.0",
-    "lru-cache": "^6.0.0",
-=======
     "fastify": "^4.8.1",
     "fastify-metrics": "^10.0.0",
     "jest": "^29.3.1",
     "nodemon": "^2.0.20",
->>>>>>> dccf73b7
     "npm-run-all": "^4.1.5",
     "pg-connection-string": "^2.5.0",
     "pino": "^8.6.1",
